<?xml version="1.0"?>
<!DOCTYPE book PUBLIC "-//OASIS//DTD DocBook XML V4.1.2//EN"
               "http://www.oasis-open.org/docbook/xml/4.1.2/docbookx.dtd" [
<!ENTITY % local.common.attrib "xmlns:xi  CDATA  #FIXED 'http://www.w3.org/2003/XInclude'">
<!ENTITY version SYSTEM "version.xml">
]>
<book lang="en" id="gio" xmlns:xi="http://www.w3.org/2003/XInclude">
<title>GIO Reference Manual</title>
  <bookinfo>
    <title>GIO Reference Manual</title>
    <releaseinfo>
      for GIO &version;
      The latest version of this documentation can be found on-line at
      <ulink role="online-location" url="http://library.gnome.org/devel/gio/unstable/">http://library.gnome.org/devel/gio/unstable/</ulink>.
    </releaseinfo>
  </bookinfo>

  <xi:include href="xml/overview.xml"/>

  <part>
  <title>API Reference</title>
    <chapter id="file_ops">
        <title>File Operations</title>
        <xi:include href="xml/gfile.xml"/>
        <xi:include href="xml/gfileattribute.xml"/>
        <xi:include href="xml/gfileinfo.xml"/>
        <xi:include href="xml/gfileenumerator.xml"/>
        <xi:include href="xml/gioerror.xml"/>
        <xi:include href="xml/gmountoperation.xml"/>
    </chapter>
    <chapter id="file_mon">
        <title>File System Monitoring</title>
        <xi:include href="xml/gfilemonitor.xml"/>
    </chapter>
    <chapter id="async">
        <title>Asynchronous I/O</title>
        <xi:include href="xml/gcancellable.xml"/>
        <xi:include href="xml/gasyncresult.xml"/>
        <xi:include href="xml/gioscheduler.xml"/>
        <xi:include href="xml/gsimpleasyncresult.xml"/>
    </chapter>
    <chapter id="conversion">
        <title>Data conversion</title>
        <xi:include href="xml/gconverter.xml"/>
        <xi:include href="xml/gcharsetconverter.xml"/>
        <xi:include href="xml/gzcompressor.xml"/>
        <xi:include href="xml/gzdecompressor.xml"/>
    </chapter>
    <chapter id="streaming">
        <title>Streaming I/O</title>
        <xi:include href="xml/gseekable.xml"/>
        <xi:include href="xml/ginputstream.xml"/>
        <xi:include href="xml/goutputstream.xml"/>
        <xi:include href="xml/giostream.xml"/>
        <xi:include href="xml/gfileinputstream.xml"/>
        <xi:include href="xml/gfileoutputstream.xml"/>
        <xi:include href="xml/gfileiostream.xml"/>
        <xi:include href="xml/gfiledescriptorbased.xml"/>
        <xi:include href="xml/gfilterinputstream.xml"/>
        <xi:include href="xml/gfilteroutputstream.xml"/>
        <xi:include href="xml/gmemoryinputstream.xml"/>
        <xi:include href="xml/gmemoryoutputstream.xml"/>
        <xi:include href="xml/gbufferedinputstream.xml"/>
        <xi:include href="xml/gbufferedoutputstream.xml"/>
        <xi:include href="xml/gdatainputstream.xml"/>
        <xi:include href="xml/gdataoutputstream.xml"/>
        <xi:include href="xml/gunixinputstream.xml"/>
        <xi:include href="xml/gunixoutputstream.xml"/>
        <xi:include href="xml/gconverterinputstream.xml"/>
        <xi:include href="xml/gconverteroutputstream.xml"/>
    </chapter>
    <chapter id="types">
        <title>File types and applications</title>
        <xi:include href="xml/gcontenttype.xml"/>
        <xi:include href="xml/gappinfo.xml"/>
        <xi:include href="xml/gdesktopappinfo.xml"/>
    </chapter>
    <chapter id="volume_mon">
        <title>Volumes and Drives</title>
        <xi:include href="xml/gvolumemonitor.xml"/>
        <xi:include href="xml/gvolume.xml"/>
        <xi:include href="xml/gmount.xml"/>
        <xi:include href="xml/gdrive.xml"/>
        <xi:include href="xml/gunixmounts.xml"/>
    </chapter>
    <chapter id="icons">
        <title>Icons</title>
        <xi:include href="xml/gicon.xml"/>
        <xi:include href="xml/gfileicon.xml"/>
        <xi:include href="xml/gloadableicon.xml"/>
        <xi:include href="xml/gthemedicon.xml"/>
        <xi:include href="xml/gemblemedicon.xml"/>
        <xi:include href="xml/gemblem.xml"/>
    </chapter>
    <chapter id="failable_initialization">
        <title>Failable Initialization</title>
        <xi:include href="xml/ginitable.xml"/>
        <xi:include href="xml/gasyncinitable.xml"/>
    </chapter>
    <chapter id="networking">
      <title>Lowlevel network support</title>
      <xi:include href="xml/gsocket.xml"/>
      <xi:include href="xml/ginetaddress.xml"/>
      <xi:include href="xml/gsocketaddress.xml"/>
      <xi:include href="xml/ginetsocketaddress.xml"/>
      <xi:include href="xml/gunixsocketaddress.xml"/>
      <xi:include href="xml/gsocketcontrolmessage.xml"/>
      <xi:include href="xml/gunixfdlist.xml"/>
      <xi:include href="xml/gunixfdmessage.xml"/>
      <xi:include href="xml/gcredentials.xml"/>
      <xi:include href="xml/gunixcredentialsmessage.xml"/>
    </chapter>
    <chapter id="highlevel-socket">
      <title>Highlevel network support</title>
      <xi:include href="xml/gsocketclient.xml"/>
      <xi:include href="xml/gsocketconnection.xml"/>
      <xi:include href="xml/gunixconnection.xml"/>
      <xi:include href="xml/gsocketlistener.xml"/>
      <xi:include href="xml/gsocketservice.xml"/>
      <xi:include href="xml/gthreadedsocketservice.xml"/>
    </chapter>
    <chapter id="resolver">
      <title>DNS resolution</title>
      <xi:include href="xml/gresolver.xml"/>
      <xi:include href="xml/gsocketconnectable.xml"/>
      <xi:include href="xml/gnetworkaddress.xml"/>
      <xi:include href="xml/gnetworkservice.xml"/>
      <xi:include href="xml/gsrvtarget.xml"/>
    </chapter>
<<<<<<< HEAD
=======
    <chapter id="highlevel-socket">
      <title>Highlevel network functionallity</title>
      <xi:include href="xml/gsocketclient.xml"/>
      <xi:include href="xml/gsocketconnection.xml"/>
      <xi:include href="xml/gsocketlistener.xml"/>
      <xi:include href="xml/gsocketservice.xml"/>
      <xi:include href="xml/gthreadedsocketservice.xml"/>
    </chapter>
    <chapter id="gdbus-lowlevel">
      <title>Lowlevel D-Bus Support</title>
      <xi:include href="xml/gdbusutils.xml"/>
      <xi:include href="xml/gdbusaddress.xml"/>
      <xi:include href="xml/gdbusintrospection.xml"/>
      <xi:include href="xml/gdbuserror.xml"/>
      <xi:include href="xml/gdbusmessage.xml"/>
      <xi:include href="xml/gdbusconnection.xml"/>
      <xi:include href="xml/gdbusmethodinvocation.xml"/>
      <xi:include href="xml/gdbusserver.xml"/>
      <xi:include href="xml/gdbusauthobserver.xml"/>
    </chapter>
    <chapter id="gdbus-convenience">
      <title>Highlevel D-Bus Support</title>
      <xi:include href="xml/gdbusnameowning.xml"/>
      <xi:include href="xml/gdbusnamewatching.xml"/>
      <xi:include href="xml/gdbusproxywatching.xml"/>
      <xi:include href="xml/gdbusproxy.xml"/>
    </chapter>
>>>>>>> 6e8637e4
    <chapter id="utils">
        <title>Utilities</title>
        <xi:include href="xml/gfilenamecompleter.xml"/>
    </chapter>
    <chapter id="settings">
        <title>Settings</title>
        <xi:include href="xml/gsettings.xml"/>
        <xi:include href="xml/gsettingsbackend.xml"/>
    </chapter>
    <chapter id="extending">
        <title>Extending GIO</title>
        <xi:include href="xml/gvfs.xml"/>
        <xi:include href="xml/giomodule.xml"/>
        <xi:include href="xml/extensionpoints.xml"/>
    </chapter>
    <chapter id="tools">
        <title>GIO Tools</title>
        <xi:include href="gio-querymodules.xml"/>
        <xi:include href="gsettings.xml"/>
        <xi:include href="glib-compile-schemas.xml"/>
        <xi:include href="gsettings-schema-convert.xml"/>
        <xi:include href="gdbus.xml"/>
    </chapter>
  </part>

  <part id="migrating">
    <title>Migrating to GIO</title>
    <xi:include href="xml/migrating-posix.xml"/>
    <xi:include href="xml/migrating-gnome-vfs.xml"/>
    <xi:include href="xml/migrating-gconf.xml"/>
    <xi:include href="xml/migrating-gdbus.xml"/>
  </part>

  <chapter id="gio-hierarchy">
    <title>Object Hierarchy</title>
      <xi:include href="xml/tree_index.sgml"/>
  </chapter>
  
  <index id="api-index-full">
    <title id="index-all">Index</title>
    <xi:include href="xml/api-index-full.xml"><xi:fallback /></xi:include>
  </index>
  <index id="api-index-deprecated" role="deprecated">
    <title>Index of deprecated symbols</title>
    <xi:include href="xml/api-index-deprecated.xml"><xi:fallback /></xi:include>
  </index>
  <index id="api-index-2-18" role="2.18">
    <title>Index of new symbols in 2.18</title>
    <xi:include href="xml/api-index-2.18.xml"><xi:fallback /></xi:include>
  </index>
  <index id="api-index-2-20" role="2.20">
    <title>Index of new symbols in 2.20</title>
    <xi:include href="xml/api-index-2.20.xml"><xi:fallback /></xi:include>
  </index>
  <index id="api-index-2-22" role="2.22">
    <title>Index of new symbols in 2.22</title>
    <xi:include href="xml/api-index-2.22.xml"><xi:fallback /></xi:include>
  </index>
  <index id="api-index-2-24" role="2.24">
    <title>Index of new symbols in 2.24</title>
    <xi:include href="xml/api-index-2.24.xml"><xi:fallback /></xi:include>
  </index>
  <index id="api-index-2-26" role="2.26">
    <title>Index of new symbols in 2.26</title>
    <xi:include href="xml/api-index-2.26.xml"><xi:fallback /></xi:include>
  </index>
</book><|MERGE_RESOLUTION|>--- conflicted
+++ resolved
@@ -111,7 +111,7 @@
       <xi:include href="xml/gunixcredentialsmessage.xml"/>
     </chapter>
     <chapter id="highlevel-socket">
-      <title>Highlevel network support</title>
+      <title>Highlevel network functionallity</title>
       <xi:include href="xml/gsocketclient.xml"/>
       <xi:include href="xml/gsocketconnection.xml"/>
       <xi:include href="xml/gunixconnection.xml"/>
@@ -126,16 +126,6 @@
       <xi:include href="xml/gnetworkaddress.xml"/>
       <xi:include href="xml/gnetworkservice.xml"/>
       <xi:include href="xml/gsrvtarget.xml"/>
-    </chapter>
-<<<<<<< HEAD
-=======
-    <chapter id="highlevel-socket">
-      <title>Highlevel network functionallity</title>
-      <xi:include href="xml/gsocketclient.xml"/>
-      <xi:include href="xml/gsocketconnection.xml"/>
-      <xi:include href="xml/gsocketlistener.xml"/>
-      <xi:include href="xml/gsocketservice.xml"/>
-      <xi:include href="xml/gthreadedsocketservice.xml"/>
     </chapter>
     <chapter id="gdbus-lowlevel">
       <title>Lowlevel D-Bus Support</title>
@@ -156,7 +146,6 @@
       <xi:include href="xml/gdbusproxywatching.xml"/>
       <xi:include href="xml/gdbusproxy.xml"/>
     </chapter>
->>>>>>> 6e8637e4
     <chapter id="utils">
         <title>Utilities</title>
         <xi:include href="xml/gfilenamecompleter.xml"/>
